/*
 * Copyright 2012-2019 the original author or authors.
 *
 * Licensed under the Apache License, Version 2.0 (the "License");
 * you may not use this file except in compliance with the License.
 * You may obtain a copy of the License at
 *
 *      https://www.apache.org/licenses/LICENSE-2.0
 *
 * Unless required by applicable law or agreed to in writing, software
 * distributed under the License is distributed on an "AS IS" BASIS,
 * WITHOUT WARRANTIES OR CONDITIONS OF ANY KIND, either express or implied.
 * See the License for the specific language governing permissions and
 * limitations under the License.
 */

package org.springframework.boot.autoconfigure.ldap;

import org.junit.jupiter.api.Test;

import org.springframework.boot.autoconfigure.AutoConfigurations;
import org.springframework.boot.test.context.runner.ApplicationContextRunner;
import org.springframework.context.annotation.Bean;
import org.springframework.context.annotation.Configuration;
import org.springframework.context.annotation.Primary;
import org.springframework.ldap.core.LdapTemplate;
import org.springframework.ldap.core.support.LdapContextSource;
import org.springframework.ldap.pool2.factory.PoolConfig;
import org.springframework.ldap.pool2.factory.PooledContextSource;

import static org.assertj.core.api.Assertions.assertThat;

/**
 * Tests for {@link LdapAutoConfiguration}.
 *
 * @author Eddú Meléndez
 * @author Stephane Nicoll
 * @author Vedran Pavic
 */
public class LdapAutoConfigurationTests {

	private ApplicationContextRunner contextRunner = new ApplicationContextRunner()
			.withConfiguration(AutoConfigurations.of(LdapAutoConfiguration.class));

	@Test
	public void contextSourceWithDefaultUrl() {
		this.contextRunner.run((context) -> {
			LdapContextSource contextSource = context.getBean(LdapContextSource.class);
			assertThat(contextSource.getUrls()).containsExactly("ldap://localhost:389");
			assertThat(contextSource.isAnonymousReadOnly()).isFalse();
		});
	}

	@Test
	public void contextSourceWithSingleUrl() {
<<<<<<< HEAD
		this.contextRunner.withPropertyValues("spring.ldap.urls:ldap://localhost:123")
				.run((context) -> {
					LdapContextSource contextSource = context
							.getBean(LdapContextSource.class);
					assertThat(contextSource.getUrls())
							.containsExactly("ldap://localhost:123");
				});
=======
		this.contextRunner.withPropertyValues("spring.ldap.urls:ldap://localhost:123").run((context) -> {
			LdapContextSource contextSource = context.getBean(LdapContextSource.class);
			String[] urls = getUrls(contextSource);
			assertThat(urls).containsExactly("ldap://localhost:123");
		});
>>>>>>> 24925c3d
	}

	@Test
	public void contextSourceWithSeveralUrls() {
		this.contextRunner.withPropertyValues("spring.ldap.urls:ldap://localhost:123,ldap://mycompany:123")
				.run((context) -> {
					LdapContextSource contextSource = context.getBean(LdapContextSource.class);
					LdapProperties ldapProperties = context.getBean(LdapProperties.class);
<<<<<<< HEAD
					assertThat(contextSource.getUrls()).containsExactly(
							"ldap://localhost:123", "ldap://mycompany:123");
=======
					String[] urls = getUrls(contextSource);
					assertThat(urls).containsExactly("ldap://localhost:123", "ldap://mycompany:123");
>>>>>>> 24925c3d
					assertThat(ldapProperties.getUrls()).hasSize(2);
				});
	}

	@Test
	public void contextSourceWithExtraCustomization() {
		this.contextRunner.withPropertyValues("spring.ldap.urls:ldap://localhost:123", "spring.ldap.username:root",
				"spring.ldap.password:secret", "spring.ldap.anonymous-read-only:true",
				"spring.ldap.base:cn=SpringDevelopers",
				"spring.ldap.baseEnvironment.java.naming.security.authentication:DIGEST-MD5").run((context) -> {
					LdapContextSource contextSource = context.getBean(LdapContextSource.class);
					assertThat(contextSource.getUserDn()).isEqualTo("root");
					assertThat(contextSource.getPassword()).isEqualTo("secret");
					assertThat(contextSource.isAnonymousReadOnly()).isTrue();
					assertThat(contextSource.getBaseLdapPathAsString()).isEqualTo("cn=SpringDevelopers");
					LdapProperties ldapProperties = context.getBean(LdapProperties.class);
					assertThat(ldapProperties.getBaseEnvironment()).containsEntry("java.naming.security.authentication",
							"DIGEST-MD5");
				});
	}

	@Test
	public void templateExists() {
		this.contextRunner.withPropertyValues("spring.ldap.urls:ldap://localhost:389")
				.run((context) -> assertThat(context).hasSingleBean(LdapTemplate.class));
	}

	@Test
	public void contextSourceWithUserProvidedPooledContextSource() {
<<<<<<< HEAD
		this.contextRunner.withUserConfiguration(PooledContextSourceConfig.class)
				.run((context) -> {
					LdapContextSource contextSource = context
							.getBean(LdapContextSource.class);
					assertThat(contextSource.getUrls())
							.containsExactly("ldap://localhost:389");
					assertThat(contextSource.isAnonymousReadOnly()).isFalse();
				});
=======
		this.contextRunner.withUserConfiguration(PooledContextSourceConfig.class).run((context) -> {
			LdapContextSource contextSource = context.getBean(LdapContextSource.class);
			String[] urls = getUrls(contextSource);
			assertThat(urls).containsExactly("ldap://localhost:389");
			assertThat(contextSource.isAnonymousReadOnly()).isFalse();
		});
>>>>>>> 24925c3d
	}

	@Configuration(proxyBeanMethods = false)
	static class PooledContextSourceConfig {

		@Bean
		@Primary
		public PooledContextSource pooledContextSource(LdapContextSource ldapContextSource) {
			PooledContextSource pooledContextSource = new PooledContextSource(new PoolConfig());
			pooledContextSource.setContextSource(ldapContextSource);
			return pooledContextSource;
		}

	}

}<|MERGE_RESOLUTION|>--- conflicted
+++ resolved
@@ -53,21 +53,10 @@
 
 	@Test
 	public void contextSourceWithSingleUrl() {
-<<<<<<< HEAD
-		this.contextRunner.withPropertyValues("spring.ldap.urls:ldap://localhost:123")
-				.run((context) -> {
-					LdapContextSource contextSource = context
-							.getBean(LdapContextSource.class);
-					assertThat(contextSource.getUrls())
-							.containsExactly("ldap://localhost:123");
-				});
-=======
 		this.contextRunner.withPropertyValues("spring.ldap.urls:ldap://localhost:123").run((context) -> {
 			LdapContextSource contextSource = context.getBean(LdapContextSource.class);
-			String[] urls = getUrls(contextSource);
-			assertThat(urls).containsExactly("ldap://localhost:123");
+			assertThat(contextSource.getUrls()).containsExactly("ldap://localhost:123");
 		});
->>>>>>> 24925c3d
 	}
 
 	@Test
@@ -76,13 +65,7 @@
 				.run((context) -> {
 					LdapContextSource contextSource = context.getBean(LdapContextSource.class);
 					LdapProperties ldapProperties = context.getBean(LdapProperties.class);
-<<<<<<< HEAD
-					assertThat(contextSource.getUrls()).containsExactly(
-							"ldap://localhost:123", "ldap://mycompany:123");
-=======
-					String[] urls = getUrls(contextSource);
-					assertThat(urls).containsExactly("ldap://localhost:123", "ldap://mycompany:123");
->>>>>>> 24925c3d
+					assertThat(contextSource.getUrls()).containsExactly("ldap://localhost:123", "ldap://mycompany:123");
 					assertThat(ldapProperties.getUrls()).hasSize(2);
 				});
 	}
@@ -112,23 +95,11 @@
 
 	@Test
 	public void contextSourceWithUserProvidedPooledContextSource() {
-<<<<<<< HEAD
-		this.contextRunner.withUserConfiguration(PooledContextSourceConfig.class)
-				.run((context) -> {
-					LdapContextSource contextSource = context
-							.getBean(LdapContextSource.class);
-					assertThat(contextSource.getUrls())
-							.containsExactly("ldap://localhost:389");
-					assertThat(contextSource.isAnonymousReadOnly()).isFalse();
-				});
-=======
 		this.contextRunner.withUserConfiguration(PooledContextSourceConfig.class).run((context) -> {
 			LdapContextSource contextSource = context.getBean(LdapContextSource.class);
-			String[] urls = getUrls(contextSource);
-			assertThat(urls).containsExactly("ldap://localhost:389");
+			assertThat(contextSource.getUrls()).containsExactly("ldap://localhost:389");
 			assertThat(contextSource.isAnonymousReadOnly()).isFalse();
 		});
->>>>>>> 24925c3d
 	}
 
 	@Configuration(proxyBeanMethods = false)
