--- conflicted
+++ resolved
@@ -65,77 +65,47 @@
 			.withConfiguration(AutoConfigurations.of(HazelcastAutoConfiguration.class));
 
 	@Test
-<<<<<<< HEAD
 	public void systemPropertyWithXml() {
-		this.contextRunner
-				.withSystemProperties(HazelcastClientConfiguration.CONFIG_SYSTEM_PROPERTY
-						+ "=classpath:org/springframework/boot/autoconfigure/hazelcast/"
-						+ "hazelcast-client-specific.xml")
-				.run(assertSpecificHazelcastClient("explicit-xml"));
-=======
-	public void systemProperty() {
 		this.contextRunner.withSystemProperties(HazelcastClientConfiguration.CONFIG_SYSTEM_PROPERTY
 				+ "=classpath:org/springframework/boot/autoconfigure/hazelcast/" + "hazelcast-client-specific.xml")
-				.run((context) -> assertThat(context).getBean(HazelcastInstance.class)
-						.isInstanceOf(HazelcastInstance.class).has(nameStartingWith("hz.client_")));
->>>>>>> 24925c3d
+				.run(assertSpecificHazelcastClient("explicit-xml"));
 	}
 
 	@Test
 	public void systemPropertyWithYaml() {
-		this.contextRunner
-				.withSystemProperties(HazelcastClientConfiguration.CONFIG_SYSTEM_PROPERTY
-						+ "=classpath:org/springframework/boot/autoconfigure/hazelcast/"
-						+ "hazelcast-client-specific.yaml")
+		this.contextRunner.withSystemProperties(HazelcastClientConfiguration.CONFIG_SYSTEM_PROPERTY
+				+ "=classpath:org/springframework/boot/autoconfigure/hazelcast/" + "hazelcast-client-specific.yaml")
 				.run(assertSpecificHazelcastClient("explicit-yaml"));
 	}
 
 	@Test
 	public void explicitConfigFileWithXml() {
-		this.contextRunner
-<<<<<<< HEAD
-				.withPropertyValues(
-						"spring.hazelcast.config=org/springframework/boot/autoconfigure/"
-								+ "hazelcast/hazelcast-client-specific.xml")
-				.run(assertSpecificHazelcastClient("explicit-xml"));
+		this.contextRunner.withPropertyValues("spring.hazelcast.config=org/springframework/boot/autoconfigure/"
+				+ "hazelcast/hazelcast-client-specific.xml").run(assertSpecificHazelcastClient("explicit-xml"));
 	}
 
 	@Test
 	public void explicitConfigFileWithYaml() {
 		this.contextRunner
-				.withPropertyValues(
-						"spring.hazelcast.config=org/springframework/boot/autoconfigure/"
-								+ "hazelcast/hazelcast-client-specific.yaml")
+				.withPropertyValues("spring.hazelcast.config=org/springframework/boot/autoconfigure/"
+						+ "hazelcast/hazelcast-client-specific.yaml")
 				.run(assertSpecificHazelcastClient("explicit-yaml"));
 	}
 
 	@Test
 	public void explicitConfigUrlWithXml() {
-		this.contextRunner.withPropertyValues(
-				"spring.hazelcast.config=classpath:org/springframework/"
+		this.contextRunner
+				.withPropertyValues("spring.hazelcast.config=classpath:org/springframework/"
 						+ "boot/autoconfigure/hazelcast/hazelcast-client-specific.xml")
 				.run(assertSpecificHazelcastClient("explicit-xml"));
 	}
 
 	@Test
 	public void explicitConfigUrlWithYaml() {
-		this.contextRunner.withPropertyValues(
-				"spring.hazelcast.config=classpath:org/springframework/"
+		this.contextRunner
+				.withPropertyValues("spring.hazelcast.config=classpath:org/springframework/"
 						+ "boot/autoconfigure/hazelcast/hazelcast-client-specific.yaml")
 				.run(assertSpecificHazelcastClient("explicit-yaml"));
-=======
-				.withPropertyValues("spring.hazelcast.config=org/springframework/boot/autoconfigure/"
-						+ "hazelcast/hazelcast-client-specific.xml")
-				.run((context) -> assertThat(context).getBean(HazelcastInstance.class)
-						.isInstanceOf(HazelcastClientProxy.class).has(nameStartingWith("hz.client_")));
-	}
-
-	@Test
-	public void explicitConfigUrl() {
-		this.contextRunner.withPropertyValues("spring.hazelcast.config=hazelcast-client-default.xml")
-				.run((context) -> assertThat(context).getBean(HazelcastInstance.class)
-						.isInstanceOf(HazelcastClientProxy.class).has(nameStartingWith("hz.client_")));
->>>>>>> 24925c3d
 	}
 
 	@Test
@@ -152,21 +122,14 @@
 						.getBean(HazelcastInstance.class).isInstanceOf(HazelcastClientProxy.class));
 	}
 
-<<<<<<< HEAD
-	private ContextConsumer<AssertableApplicationContext> assertSpecificHazelcastClient(
-			String label) {
-		return (context) -> assertThat(context).getBean(HazelcastInstance.class)
-				.isInstanceOf(HazelcastInstance.class).has(labelEqualTo(label));
+	private ContextConsumer<AssertableApplicationContext> assertSpecificHazelcastClient(String label) {
+		return (context) -> assertThat(context).getBean(HazelcastInstance.class).isInstanceOf(HazelcastInstance.class)
+				.has(labelEqualTo(label));
 	}
 
 	private static Condition<HazelcastInstance> labelEqualTo(String label) {
-		return new Condition<>((o) -> ((HazelcastClientProxy) o).getClientConfig()
-				.getLabels().stream().anyMatch((e) -> e.equals(label)),
-				"Label equals to " + label);
-=======
-	private Condition<HazelcastInstance> nameStartingWith(String prefix) {
-		return new Condition<>((o) -> o.getName().startsWith(prefix), "Name starts with " + prefix);
->>>>>>> 24925c3d
+		return new Condition<>((o) -> ((HazelcastClientProxy) o).getClientConfig().getLabels().stream()
+				.anyMatch((e) -> e.equals(label)), "Label equals to " + label);
 	}
 
 	@Configuration(proxyBeanMethods = false)
