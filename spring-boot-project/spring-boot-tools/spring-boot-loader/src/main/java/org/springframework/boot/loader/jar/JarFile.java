/*
 * Copyright 2012-2020 the original author or authors.
 *
 * Licensed under the Apache License, Version 2.0 (the "License");
 * you may not use this file except in compliance with the License.
 * You may obtain a copy of the License at
 *
 *      https://www.apache.org/licenses/LICENSE-2.0
 *
 * Unless required by applicable law or agreed to in writing, software
 * distributed under the License is distributed on an "AS IS" BASIS,
 * WITHOUT WARRANTIES OR CONDITIONS OF ANY KIND, either express or implied.
 * See the License for the specific language governing permissions and
 * limitations under the License.
 */

package org.springframework.boot.loader.jar;

import java.io.File;
import java.io.IOException;
import java.io.InputStream;
import java.lang.ref.SoftReference;
import java.net.MalformedURLException;
import java.net.URL;
import java.net.URLStreamHandler;
import java.net.URLStreamHandlerFactory;
import java.util.Enumeration;
import java.util.Iterator;
import java.util.Spliterator;
import java.util.Spliterators;
import java.util.function.Supplier;
import java.util.jar.JarInputStream;
import java.util.jar.Manifest;
import java.util.stream.Stream;
import java.util.stream.StreamSupport;
import java.util.zip.ZipEntry;

import org.springframework.boot.loader.data.RandomAccessData;
import org.springframework.boot.loader.data.RandomAccessDataFile;

/**
 * Extended variant of {@link java.util.jar.JarFile} that behaves in the same way but
 * offers the following additional functionality.
 * <ul>
 * <li>A nested {@link JarFile} can be {@link #getNestedJarFile(ZipEntry) obtained} based
 * on any directory entry.</li>
 * <li>A nested {@link JarFile} can be {@link #getNestedJarFile(ZipEntry) obtained} for
 * embedded JAR files (as long as their entry is not compressed).</li>
 * </ul>
 *
 * @author Phillip Webb
 * @author Andy Wilkinson
 * @since 1.0.0
 */
public class JarFile extends java.util.jar.JarFile implements Iterable<java.util.jar.JarEntry> {

	private static final String MANIFEST_NAME = "META-INF/MANIFEST.MF";

	private static final String PROTOCOL_HANDLER = "java.protocol.handler.pkgs";

	private static final String HANDLERS_PACKAGE = "org.springframework.boot.loader";

	private static final AsciiBytes META_INF = new AsciiBytes("META-INF/");

	private static final AsciiBytes SIGNATURE_FILE_EXTENSION = new AsciiBytes(".SF");

	private final JarFile parent;

	private final RandomAccessDataFile rootFile;

	private final String pathFromRoot;

	private final RandomAccessData data;

	private final JarFileType type;

	private URL url;

	private String urlString;

	private JarFileEntries entries;

	private Supplier<Manifest> manifestSupplier;

	private SoftReference<Manifest> manifest;

	private boolean signed;

	private String comment;

	private volatile boolean closed;

	/**
	 * Create a new {@link JarFile} backed by the specified file.
	 * @param file the root jar file
	 * @throws IOException if the file cannot be read
	 */
	public JarFile(File file) throws IOException {
		this(new RandomAccessDataFile(file));
	}

	/**
	 * Create a new {@link JarFile} backed by the specified file.
	 * @param file the root jar file
	 * @throws IOException if the file cannot be read
	 */
	JarFile(RandomAccessDataFile file) throws IOException {
		this(file, "", file, JarFileType.DIRECT);
	}

	/**
	 * Create a new JarFile copy based on a given parent.
	 * @param parent the parent jar
	 * @throws IOException if the file cannot be read
	 */
	JarFile(JarFile parent) throws IOException {
		super(parent.rootFile.getFile());
		this.parent = parent;
		this.rootFile = parent.rootFile;
		this.pathFromRoot = parent.pathFromRoot;
		this.data = parent.data;
		this.type = parent.type;
		this.url = parent.url;
		this.urlString = parent.urlString;
		this.entries = parent.entries;
		this.manifestSupplier = parent.manifestSupplier;
		this.manifest = parent.manifest;
		this.signed = parent.signed;
		this.comment = parent.comment;
	}

	/**
	 * Private constructor used to create a new {@link JarFile} either directly or from a
	 * nested entry.
	 * @param rootFile the root jar file
	 * @param pathFromRoot the name of this file
	 * @param data the underlying data
	 * @param type the type of the jar file
	 * @throws IOException if the file cannot be read
	 */
	private JarFile(RandomAccessDataFile rootFile, String pathFromRoot, RandomAccessData data, JarFileType type)
			throws IOException {
		this(null, rootFile, pathFromRoot, data, null, type, null);
	}

	private JarFile(JarFile parent, RandomAccessDataFile rootFile, String pathFromRoot, RandomAccessData data,
			JarEntryFilter filter, JarFileType type, Supplier<Manifest> manifestSupplier) throws IOException {
		super(rootFile.getFile());
		super.close();
		this.parent = parent;
		this.rootFile = rootFile;
		this.pathFromRoot = pathFromRoot;
		CentralDirectoryParser parser = new CentralDirectoryParser();
		this.entries = parser.addVisitor(new JarFileEntries(this, filter));
		this.type = type;
		parser.addVisitor(centralDirectoryVisitor());
		try {
			this.data = parser.parse(data, filter == null);
		}
		catch (RuntimeException ex) {
			close();
			throw ex;
		}
		this.manifestSupplier = (manifestSupplier != null) ? manifestSupplier : () -> {
			try (InputStream inputStream = getInputStream(MANIFEST_NAME)) {
				if (inputStream == null) {
					return null;
				}
				return new Manifest(inputStream);
			}
			catch (IOException ex) {
				throw new RuntimeException(ex);
			}
		};
	}

	private CentralDirectoryVisitor centralDirectoryVisitor() {
		return new CentralDirectoryVisitor() {

			@Override
			public void visitStart(CentralDirectoryEndRecord endRecord, RandomAccessData centralDirectoryData) {
				JarFile.this.comment = endRecord.getComment();
			}

			@Override
			public void visitFileHeader(CentralDirectoryFileHeader fileHeader, int dataOffset) {
				AsciiBytes name = fileHeader.getName();
				if (name.startsWith(META_INF) && name.endsWith(SIGNATURE_FILE_EXTENSION)) {
					JarFile.this.signed = true;
				}
			}

			@Override
			public void visitEnd() {
			}

		};
	}

	JarFile getParent() {
		return this.parent;
	}

	protected final RandomAccessDataFile getRootJarFile() {
		return this.rootFile;
	}

	RandomAccessData getData() {
		return this.data;
	}

	@Override
	public Manifest getManifest() throws IOException {
		Manifest manifest = (this.manifest != null) ? this.manifest.get() : null;
		if (manifest == null) {
			try {
				manifest = this.manifestSupplier.get();
			}
			catch (RuntimeException ex) {
				throw new IOException(ex);
			}
			this.manifest = new SoftReference<>(manifest);
		}
		return manifest;
	}

	@Override
	public Enumeration<java.util.jar.JarEntry> entries() {
		return new JarEntryEnumeration(this.entries.iterator());
	}

	@Override
	public Stream<java.util.jar.JarEntry> stream() {
		Spliterator<java.util.jar.JarEntry> spliterator = Spliterators.spliterator(iterator(), size(),
				Spliterator.ORDERED | Spliterator.DISTINCT | Spliterator.IMMUTABLE | Spliterator.NONNULL);
		return StreamSupport.stream(spliterator, false);
	}

	/**
	 * Return an iterator for the contained entries.
	 * @see java.lang.Iterable#iterator()
	 * @since 2.3.0
	 */
	@Override
	@SuppressWarnings({ "unchecked", "rawtypes" })
	public Iterator<java.util.jar.JarEntry> iterator() {
		return (Iterator) this.entries.iterator(this::ensureOpen);
	}

	public JarEntry getJarEntry(CharSequence name) {
		return this.entries.getEntry(name);
	}

	@Override
	public JarEntry getJarEntry(String name) {
		return (JarEntry) getEntry(name);
	}

	public boolean containsEntry(String name) {
		return this.entries.containsEntry(name);
	}

	@Override
	public ZipEntry getEntry(String name) {
		ensureOpen();
		return this.entries.getEntry(name);
	}

	@Override
	public synchronized InputStream getInputStream(ZipEntry entry) throws IOException {
		ensureOpen();
		if (entry instanceof JarEntry) {
			return this.entries.getInputStream((JarEntry) entry);
		}
		return getInputStream((entry != null) ? entry.getName() : null);
	}

	InputStream getInputStream(String name) throws IOException {
		return this.entries.getInputStream(name);
	}

	/**
	 * Return a nested {@link JarFile} loaded from the specified entry.
	 * @param entry the zip entry
	 * @return a {@link JarFile} for the entry
	 * @throws IOException if the nested jar file cannot be read
	 */
	public synchronized JarFile getNestedJarFile(ZipEntry entry) throws IOException {
		return getNestedJarFile((JarEntry) entry);
	}

	/**
	 * Return a nested {@link JarFile} loaded from the specified entry.
	 * @param entry the zip entry
	 * @return a {@link JarFile} for the entry
	 * @throws IOException if the nested jar file cannot be read
	 */
	public synchronized JarFile getNestedJarFile(JarEntry entry) throws IOException {
		try {
			return createJarFileFromEntry(entry);
		}
		catch (Exception ex) {
			throw new IOException("Unable to open nested jar file '" + entry.getName() + "'", ex);
		}
	}

	private JarFile createJarFileFromEntry(JarEntry entry) throws IOException {
		if (entry.isDirectory()) {
			return createJarFileFromDirectoryEntry(entry);
		}
		return createJarFileFromFileEntry(entry);
	}

	private JarFile createJarFileFromDirectoryEntry(JarEntry entry) throws IOException {
		AsciiBytes name = entry.getAsciiBytesName();
		JarEntryFilter filter = (candidate) -> {
			if (candidate.startsWith(name) && !candidate.equals(name)) {
				return candidate.substring(name.length());
			}
			return null;
		};
		return new JarFile(this, this.rootFile,
				this.pathFromRoot + "!/" + entry.getName().substring(0, name.length() - 1), this.data, filter,
				JarFileType.NESTED_DIRECTORY, this.manifestSupplier);
	}

	private JarFile createJarFileFromFileEntry(JarEntry entry) throws IOException {
		if (entry.getMethod() != ZipEntry.STORED) {
			throw new IllegalStateException(
					"Unable to open nested entry '" + entry.getName() + "'. It has been compressed and nested "
							+ "jar files must be stored without compression. Please check the "
							+ "mechanism used to create your executable jar file");
		}
		RandomAccessData entryData = this.entries.getEntryData(entry.getName());
		return new JarFile(this.rootFile, this.pathFromRoot + "!/" + entry.getName(), entryData,
				JarFileType.NESTED_JAR);
	}

	@Override
	public String getComment() {
		ensureOpen();
		return this.comment;
	}

	@Override
	public int size() {
		ensureOpen();
		return this.entries.getSize();
	}

	@Override
	public void close() throws IOException {
		if (this.closed) {
			return;
		}
		this.closed = true;
<<<<<<< HEAD
		super.close();
=======
>>>>>>> 7c6e9124
		if (this.type == JarFileType.DIRECT && this.parent == null) {
			this.rootFile.close();
		}
	}

<<<<<<< HEAD
	private void ensureOpen() {
		if (this.closed) {
			throw new IllegalStateException("zip file closed");
		}
=======
	boolean isClosed() {
		return this.closed;
>>>>>>> 7c6e9124
	}

	String getUrlString() throws MalformedURLException {
		if (this.urlString == null) {
			this.urlString = getUrl().toString();
		}
		return this.urlString;
	}

	/**
	 * Return a URL that can be used to access this JAR file. NOTE: the specified URL
	 * cannot be serialized and or cloned.
	 * @return the URL
	 * @throws MalformedURLException if the URL is malformed
	 */
	public URL getUrl() throws MalformedURLException {
		if (this.url == null) {
			String file = this.rootFile.getFile().toURI() + this.pathFromRoot + "!/";
			file = file.replace("file:////", "file://"); // Fix UNC paths
			this.url = new URL("jar", "", -1, file, new Handler(this));
		}
		return this.url;
	}

	@Override
	public String toString() {
		return getName();
	}

	@Override
	public String getName() {
		return this.rootFile.getFile() + this.pathFromRoot;
	}

	boolean isSigned() {
		return this.signed;
	}

	void setupEntryCertificates(JarEntry entry) {
		// Fallback to JarInputStream to obtain certificates, not fast but hopefully not
		// happening that often.
		try {
			try (JarInputStream inputStream = new JarInputStream(getData().getInputStream())) {
				java.util.jar.JarEntry certEntry = inputStream.getNextJarEntry();
				while (certEntry != null) {
					inputStream.closeEntry();
					if (entry.getName().equals(certEntry.getName())) {
						setCertificates(entry, certEntry);
					}
					setCertificates(getJarEntry(certEntry.getName()), certEntry);
					certEntry = inputStream.getNextJarEntry();
				}
			}
		}
		catch (IOException ex) {
			throw new IllegalStateException(ex);
		}
	}

	private void setCertificates(JarEntry entry, java.util.jar.JarEntry certEntry) {
		if (entry != null) {
			entry.setCertificates(certEntry);
		}
	}

	public void clearCache() {
		this.entries.clearCache();
	}

	protected String getPathFromRoot() {
		return this.pathFromRoot;
	}

	JarFileType getType() {
		return this.type;
	}

	/**
	 * Register a {@literal 'java.protocol.handler.pkgs'} property so that a
	 * {@link URLStreamHandler} will be located to deal with jar URLs.
	 */
	public static void registerUrlProtocolHandler() {
		String handlers = System.getProperty(PROTOCOL_HANDLER, "");
		System.setProperty(PROTOCOL_HANDLER,
				("".equals(handlers) ? HANDLERS_PACKAGE : handlers + "|" + HANDLERS_PACKAGE));
		resetCachedUrlHandlers();
	}

	/**
	 * Reset any cached handlers just in case a jar protocol has already been used. We
	 * reset the handler by trying to set a null {@link URLStreamHandlerFactory} which
	 * should have no effect other than clearing the handlers cache.
	 */
	private static void resetCachedUrlHandlers() {
		try {
			URL.setURLStreamHandlerFactory(null);
		}
		catch (Error ex) {
			// Ignore
		}
	}

	/**
	 * The type of a {@link JarFile}.
	 */
	enum JarFileType {

		DIRECT, NESTED_DIRECTORY, NESTED_JAR

	}

	/**
	 * An {@link Enumeration} on {@linkplain java.util.jar.JarEntry jar entries}.
	 */
	private static class JarEntryEnumeration implements Enumeration<java.util.jar.JarEntry> {

		private final Iterator<JarEntry> iterator;

		JarEntryEnumeration(Iterator<JarEntry> iterator) {
			this.iterator = iterator;
		}

		@Override
		public boolean hasMoreElements() {
			return this.iterator.hasNext();
		}

		@Override
		public java.util.jar.JarEntry nextElement() {
			return this.iterator.next();
		}

	}

}<|MERGE_RESOLUTION|>--- conflicted
+++ resolved
@@ -354,24 +354,19 @@
 			return;
 		}
 		this.closed = true;
-<<<<<<< HEAD
-		super.close();
-=======
->>>>>>> 7c6e9124
 		if (this.type == JarFileType.DIRECT && this.parent == null) {
 			this.rootFile.close();
 		}
 	}
 
-<<<<<<< HEAD
 	private void ensureOpen() {
 		if (this.closed) {
 			throw new IllegalStateException("zip file closed");
 		}
-=======
+	}
+
 	boolean isClosed() {
 		return this.closed;
->>>>>>> 7c6e9124
 	}
 
 	String getUrlString() throws MalformedURLException {
