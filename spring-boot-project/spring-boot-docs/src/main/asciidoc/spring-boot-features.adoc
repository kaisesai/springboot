--- conflicted
+++ resolved
@@ -2770,12 +2770,11 @@
 However, if a specific order is required, you should avoid configuring a Filter that reads the request body at `Ordered.HIGHEST_PRECEDENCE`, since it might go against the character encoding configuration of your application.
 If a Servlet filter wraps the request, it should be configured with an order that is less than or equal to `OrderedFilter.REQUEST_WRAPPER_FILTER_MAX_ORDER`.
 
-<<<<<<< HEAD
-TIP: To see the order of every `Filter` in your application, enable debug level logging for the `web` <<boot-features-custom-log-groups,logging group>> (`logging.level.web=debug`). Details of the registered filters, including their order and URL patterns, will then be logged at startup.
-=======
+TIP: To see the order of every `Filter` in your application, enable debug level logging for the `web` <<boot-features-custom-log-groups,logging group>> (`logging.level.web=debug`).
+Details of the registered filters, including their order and URL patterns, will then be logged at startup.
+
 WARNING: Take care when registering `Filter` beans since they are initialized very early in the application lifectyle.
 If you need to register a `Filter` that interacts with other beans, consider using a {spring-boot-module-api}/web/servlet/DelegatingFilterProxyRegistrationBean.html[`DelegatingFilterProxyRegistrationBean`] instead.
->>>>>>> e07889b0
 
 
 
