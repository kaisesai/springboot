/*
 * Copyright 2012-2019 the original author or authors.
 *
 * Licensed under the Apache License, Version 2.0 (the "License");
 * you may not use this file except in compliance with the License.
 * You may obtain a copy of the License at
 *
 *      https://www.apache.org/licenses/LICENSE-2.0
 *
 * Unless required by applicable law or agreed to in writing, software
 * distributed under the License is distributed on an "AS IS" BASIS,
 * WITHOUT WARRANTIES OR CONDITIONS OF ANY KIND, either express or implied.
 * See the License for the specific language governing permissions and
 * limitations under the License.
 */

package org.springframework.boot.context.config;

import java.io.IOException;
import java.util.ArrayList;
import java.util.Arrays;
import java.util.Collections;
import java.util.Deque;
import java.util.HashMap;
import java.util.HashSet;
import java.util.LinkedHashMap;
import java.util.LinkedHashSet;
import java.util.LinkedList;
import java.util.List;
import java.util.Map;
import java.util.Set;
import java.util.function.BiConsumer;
import java.util.stream.Collectors;

import org.apache.commons.logging.Log;

import org.springframework.beans.BeansException;
import org.springframework.beans.factory.config.BeanFactoryPostProcessor;
import org.springframework.beans.factory.config.ConfigurableListableBeanFactory;
import org.springframework.boot.SpringApplication;
import org.springframework.boot.context.event.ApplicationEnvironmentPreparedEvent;
import org.springframework.boot.context.event.ApplicationPreparedEvent;
import org.springframework.boot.context.properties.bind.Bindable;
import org.springframework.boot.context.properties.bind.Binder;
import org.springframework.boot.context.properties.bind.PropertySourcesPlaceholdersResolver;
import org.springframework.boot.context.properties.source.ConfigurationPropertySources;
import org.springframework.boot.env.EnvironmentPostProcessor;
import org.springframework.boot.env.PropertySourceLoader;
import org.springframework.boot.env.RandomValuePropertySource;
import org.springframework.boot.logging.DeferredLog;
import org.springframework.context.ApplicationEvent;
import org.springframework.context.ConfigurableApplicationContext;
import org.springframework.context.annotation.ConfigurationClassPostProcessor;
import org.springframework.context.event.SmartApplicationListener;
import org.springframework.core.Ordered;
import org.springframework.core.annotation.AnnotationAwareOrderComparator;
import org.springframework.core.env.ConfigurableEnvironment;
import org.springframework.core.env.Environment;
import org.springframework.core.env.MutablePropertySources;
import org.springframework.core.env.Profiles;
import org.springframework.core.env.PropertySource;
import org.springframework.core.io.DefaultResourceLoader;
import org.springframework.core.io.Resource;
import org.springframework.core.io.ResourceLoader;
import org.springframework.core.io.support.SpringFactoriesLoader;
import org.springframework.util.Assert;
import org.springframework.util.CollectionUtils;
import org.springframework.util.ObjectUtils;
import org.springframework.util.ResourceUtils;
import org.springframework.util.StringUtils;

/**
 * {@link EnvironmentPostProcessor} that configures the context environment by loading
 * properties from well known file locations. By default properties will be loaded from
 * 'application.properties' and/or 'application.yml' files in the following locations:
 * <ul>
 * <li>file:./config/:</li>
 * <li>file:./</li>
 * <li>classpath:config/</li>
 * <li>classpath:</li>
 * </ul>
 * The list is ordered by precedence (properties defined in locations higher in the list
 * override those defined in lower locations).
 * <p>
 * Alternative search locations and names can be specified using
 * {@link #setSearchLocations(String)} and {@link #setSearchNames(String)}.
 * <p>
 * Additional files will also be loaded based on active profiles. For example if a 'web'
 * profile is active 'application-web.properties' and 'application-web.yml' will be
 * considered.
 * <p>
 * The 'spring.config.name' property can be used to specify an alternative name to load
 * and the 'spring.config.location' property can be used to specify alternative search
 * locations or specific files.
 * <p>
 *
 * @author Dave Syer
 * @author Phillip Webb
 * @author Stephane Nicoll
 * @author Andy Wilkinson
 * @author Eddú Meléndez
 * @author Madhura Bhave
 */
public class ConfigFileApplicationListener implements EnvironmentPostProcessor, SmartApplicationListener, Ordered {

	private static final String DEFAULT_PROPERTIES = "defaultProperties";

	// Note the order is from least to most specific (last one wins)
	private static final String DEFAULT_SEARCH_LOCATIONS = "classpath:/,classpath:/config/,file:./,file:./config/";

	private static final String DEFAULT_NAMES = "application";

	private static final Set<String> NO_SEARCH_NAMES = Collections.singleton(null);

	private static final Bindable<String[]> STRING_ARRAY = Bindable.of(String[].class);

	/**
	 * The "active profiles" property name.
	 */
	public static final String ACTIVE_PROFILES_PROPERTY = "spring.profiles.active";

	/**
	 * The "includes profiles" property name.
	 */
	public static final String INCLUDE_PROFILES_PROPERTY = "spring.profiles.include";

	/**
	 * The "config name" property name.
	 */
	public static final String CONFIG_NAME_PROPERTY = "spring.config.name";

	/**
	 * The "config location" property name.
	 */
	public static final String CONFIG_LOCATION_PROPERTY = "spring.config.location";

	/**
	 * The "config additional location" property name.
	 */
	public static final String CONFIG_ADDITIONAL_LOCATION_PROPERTY = "spring.config.additional-location";

	/**
	 * The default order for the processor.
	 */
	public static final int DEFAULT_ORDER = Ordered.HIGHEST_PRECEDENCE + 10;

	private final DeferredLog logger = new DeferredLog();

	private String searchLocations;

	private String names;

	private int order = DEFAULT_ORDER;

	@Override
	public boolean supportsEventType(Class<? extends ApplicationEvent> eventType) {
		return ApplicationEnvironmentPreparedEvent.class.isAssignableFrom(eventType)
				|| ApplicationPreparedEvent.class.isAssignableFrom(eventType);
	}

	@Override
	public void onApplicationEvent(ApplicationEvent event) {
		if (event instanceof ApplicationEnvironmentPreparedEvent) {
			onApplicationEnvironmentPreparedEvent((ApplicationEnvironmentPreparedEvent) event);
		}
		if (event instanceof ApplicationPreparedEvent) {
			onApplicationPreparedEvent(event);
		}
	}

	private void onApplicationEnvironmentPreparedEvent(ApplicationEnvironmentPreparedEvent event) {
		List<EnvironmentPostProcessor> postProcessors = loadPostProcessors();
		postProcessors.add(this);
		AnnotationAwareOrderComparator.sort(postProcessors);
		for (EnvironmentPostProcessor postProcessor : postProcessors) {
			postProcessor.postProcessEnvironment(event.getEnvironment(), event.getSpringApplication());
		}
	}

	List<EnvironmentPostProcessor> loadPostProcessors() {
		return SpringFactoriesLoader.loadFactories(EnvironmentPostProcessor.class, getClass().getClassLoader());
	}

	@Override
	public void postProcessEnvironment(ConfigurableEnvironment environment, SpringApplication application) {
		addPropertySources(environment, application.getResourceLoader());
	}

	private void onApplicationPreparedEvent(ApplicationEvent event) {
		this.logger.switchTo(ConfigFileApplicationListener.class);
		addPostProcessors(((ApplicationPreparedEvent) event).getApplicationContext());
	}

	/**
	 * Add config file property sources to the specified environment.
	 * @param environment the environment to add source to
	 * @param resourceLoader the resource loader
	 * @see #addPostProcessors(ConfigurableApplicationContext)
	 */
	protected void addPropertySources(ConfigurableEnvironment environment, ResourceLoader resourceLoader) {
		RandomValuePropertySource.addToEnvironment(environment);
		new Loader(environment, resourceLoader).load();
	}

	/**
	 * Add appropriate post-processors to post-configure the property-sources.
	 * @param context the context to configure
	 */
	protected void addPostProcessors(ConfigurableApplicationContext context) {
		context.addBeanFactoryPostProcessor(new PropertySourceOrderingPostProcessor(context));
	}

	public void setOrder(int order) {
		this.order = order;
	}

	@Override
	public int getOrder() {
		return this.order;
	}

	/**
	 * Set the search locations that will be considered as a comma-separated list. Each
	 * search location should be a directory path (ending in "/") and it will be prefixed
	 * by the file names constructed from {@link #setSearchNames(String) search names} and
	 * profiles (if any) plus file extensions supported by the properties loaders.
	 * Locations are considered in the order specified, with later items taking precedence
	 * (like a map merge).
	 * @param locations the search locations
	 */
	public void setSearchLocations(String locations) {
		Assert.hasLength(locations, "Locations must not be empty");
		this.searchLocations = locations;
	}

	/**
	 * Sets the names of the files that should be loaded (excluding file extension) as a
	 * comma-separated list.
	 * @param names the names to load
	 */
	public void setSearchNames(String names) {
		Assert.hasLength(names, "Names must not be empty");
		this.names = names;
	}

	/**
	 * {@link BeanFactoryPostProcessor} to re-order our property sources below any
	 * {@code @PropertySource} items added by the {@link ConfigurationClassPostProcessor}.
	 */
	private class PropertySourceOrderingPostProcessor implements BeanFactoryPostProcessor, Ordered {

		private ConfigurableApplicationContext context;

		PropertySourceOrderingPostProcessor(ConfigurableApplicationContext context) {
			this.context = context;
		}

		@Override
		public int getOrder() {
			return Ordered.HIGHEST_PRECEDENCE;
		}

		@Override
		public void postProcessBeanFactory(ConfigurableListableBeanFactory beanFactory) throws BeansException {
			reorderSources(this.context.getEnvironment());
		}

		private void reorderSources(ConfigurableEnvironment environment) {
			PropertySource<?> defaultProperties = environment.getPropertySources().remove(DEFAULT_PROPERTIES);
			if (defaultProperties != null) {
				environment.getPropertySources().addLast(defaultProperties);
			}
		}

	}

	/**
	 * Loads candidate property sources and configures the active profiles.
	 */
	private class Loader {

		private final Log logger = ConfigFileApplicationListener.this.logger;

		private final ConfigurableEnvironment environment;

		private final PropertySourcesPlaceholdersResolver placeholdersResolver;

		private final ResourceLoader resourceLoader;

		private final List<PropertySourceLoader> propertySourceLoaders;

		private Deque<Profile> profiles;

		private List<Profile> processedProfiles;

		private boolean activatedProfiles;

		private Map<Profile, MutablePropertySources> loaded;

		private Map<DocumentsCacheKey, List<Document>> loadDocumentsCache = new HashMap<>();

		Loader(ConfigurableEnvironment environment, ResourceLoader resourceLoader) {
			this.environment = environment;
<<<<<<< HEAD
			this.placeholdersResolver = new PropertySourcesPlaceholdersResolver(
					this.environment);
			this.resourceLoader = (resourceLoader != null) ? resourceLoader
					: new DefaultResourceLoader();
			this.propertySourceLoaders = SpringFactoriesLoader.loadFactories(
					PropertySourceLoader.class, getClass().getClassLoader());
=======
			this.resourceLoader = (resourceLoader != null) ? resourceLoader : new DefaultResourceLoader();
			this.propertySourceLoaders = SpringFactoriesLoader.loadFactories(PropertySourceLoader.class,
					getClass().getClassLoader());
>>>>>>> c6c139d9
		}

		public void load() {
			this.profiles = new LinkedList<>();
			this.processedProfiles = new LinkedList<>();
			this.activatedProfiles = false;
			this.loaded = new LinkedHashMap<>();
			initializeProfiles();
			while (!this.profiles.isEmpty()) {
				Profile profile = this.profiles.poll();
				if (profile != null && !profile.isDefaultProfile()) {
					addProfileToEnvironment(profile.getName());
				}
				load(profile, this::getPositiveProfileFilter, addToLoaded(MutablePropertySources::addLast, false));
				this.processedProfiles.add(profile);
			}
			resetEnvironmentProfiles(this.processedProfiles);
			load(null, this::getNegativeProfileFilter, addToLoaded(MutablePropertySources::addFirst, true));
			addLoadedPropertySources();
		}

		/**
		 * Initialize profile information from both the {@link Environment} active
		 * profiles and any {@code spring.profiles.active}/{@code spring.profiles.include}
		 * properties that are already set.
		 */
		private void initializeProfiles() {
			// The default profile for these purposes is represented as null. We add it
			// first so that it is processed first and has lowest priority.
			this.profiles.add(null);
			Set<Profile> activatedViaProperty = getProfilesActivatedViaProperty();
			this.profiles.addAll(getOtherActiveProfiles(activatedViaProperty));
			// Any pre-existing active profiles set via property sources (e.g.
			// System properties) take precedence over those added in config files.
			addActiveProfiles(activatedViaProperty);
			if (this.profiles.size() == 1) { // only has null profile
				for (String defaultProfileName : this.environment.getDefaultProfiles()) {
					Profile defaultProfile = new Profile(defaultProfileName, true);
					this.profiles.add(defaultProfile);
				}
			}
		}

		private Set<Profile> getProfilesActivatedViaProperty() {
			if (!this.environment.containsProperty(ACTIVE_PROFILES_PROPERTY)
					&& !this.environment.containsProperty(INCLUDE_PROFILES_PROPERTY)) {
				return Collections.emptySet();
			}
			Binder binder = Binder.get(this.environment);
			Set<Profile> activeProfiles = new LinkedHashSet<>();
			activeProfiles.addAll(getProfiles(binder, INCLUDE_PROFILES_PROPERTY));
			activeProfiles.addAll(getProfiles(binder, ACTIVE_PROFILES_PROPERTY));
			return activeProfiles;
		}

		private List<Profile> getOtherActiveProfiles(Set<Profile> activatedViaProperty) {
			return Arrays.stream(this.environment.getActiveProfiles()).map(Profile::new)
					.filter((profile) -> !activatedViaProperty.contains(profile)).collect(Collectors.toList());
		}

		void addActiveProfiles(Set<Profile> profiles) {
			if (profiles.isEmpty()) {
				return;
			}
			if (this.activatedProfiles) {
				if (this.logger.isDebugEnabled()) {
					this.logger.debug("Profiles already activated, '" + profiles + "' will not be applied");
				}
				return;
			}
			this.profiles.addAll(profiles);
			if (this.logger.isDebugEnabled()) {
				this.logger.debug("Activated activeProfiles " + StringUtils.collectionToCommaDelimitedString(profiles));
			}
			this.activatedProfiles = true;
			removeUnprocessedDefaultProfiles();
		}

		private void removeUnprocessedDefaultProfiles() {
			this.profiles.removeIf((profile) -> (profile != null && profile.isDefaultProfile()));
		}

		private DocumentFilter getPositiveProfileFilter(Profile profile) {
			return (Document document) -> {
				if (profile == null) {
					return ObjectUtils.isEmpty(document.getProfiles());
				}
<<<<<<< HEAD
				return ObjectUtils.containsElement(document.getProfiles(),
						profile.getName())
						&& this.environment
								.acceptsProfiles(Profiles.of(document.getProfiles()));
=======
				return ObjectUtils.containsElement(document.getProfiles(), profile.getName())
						&& this.environment.acceptsProfiles(document.getProfiles());
>>>>>>> c6c139d9
			};
		}

		private DocumentFilter getNegativeProfileFilter(Profile profile) {
<<<<<<< HEAD
			return (Document document) -> (profile == null
					&& !ObjectUtils.isEmpty(document.getProfiles()) && this.environment
							.acceptsProfiles(Profiles.of(document.getProfiles())));
=======
			return (Document document) -> (profile == null && !ObjectUtils.isEmpty(document.getProfiles())
					&& this.environment.acceptsProfiles(document.getProfiles()));
>>>>>>> c6c139d9
		}

		private DocumentConsumer addToLoaded(BiConsumer<MutablePropertySources, PropertySource<?>> addMethod,
				boolean checkForExisting) {
			return (profile, document) -> {
				if (checkForExisting) {
					for (MutablePropertySources merged : this.loaded.values()) {
						if (merged.contains(document.getPropertySource().getName())) {
							return;
						}
					}
				}
				MutablePropertySources merged = this.loaded.computeIfAbsent(profile,
						(k) -> new MutablePropertySources());
				addMethod.accept(merged, document.getPropertySource());
			};
		}

		private void load(Profile profile, DocumentFilterFactory filterFactory, DocumentConsumer consumer) {
			getSearchLocations().forEach((location) -> {
				boolean isFolder = location.endsWith("/");
				Set<String> names = isFolder ? getSearchNames() : NO_SEARCH_NAMES;
				names.forEach((name) -> load(location, name, profile, filterFactory, consumer));
			});
		}

		private void load(String location, String name, Profile profile, DocumentFilterFactory filterFactory,
				DocumentConsumer consumer) {
			if (!StringUtils.hasText(name)) {
				for (PropertySourceLoader loader : this.propertySourceLoaders) {
					if (canLoadFileExtension(loader, location)) {
						load(loader, location, profile, filterFactory.getDocumentFilter(profile), consumer);
						return;
					}
				}
			}
			Set<String> processed = new HashSet<>();
			for (PropertySourceLoader loader : this.propertySourceLoaders) {
				for (String fileExtension : loader.getFileExtensions()) {
					if (processed.add(fileExtension)) {
						loadForFileExtension(loader, location + name, "." + fileExtension, profile, filterFactory,
								consumer);
					}
				}
			}
		}

		private boolean canLoadFileExtension(PropertySourceLoader loader, String name) {
			return Arrays.stream(loader.getFileExtensions())
					.anyMatch((fileExtension) -> StringUtils.endsWithIgnoreCase(name, fileExtension));
		}

		private void loadForFileExtension(PropertySourceLoader loader, String prefix, String fileExtension,
				Profile profile, DocumentFilterFactory filterFactory, DocumentConsumer consumer) {
			DocumentFilter defaultFilter = filterFactory.getDocumentFilter(null);
			DocumentFilter profileFilter = filterFactory.getDocumentFilter(profile);
			if (profile != null) {
				// Try profile-specific file & profile section in profile file (gh-340)
				String profileSpecificFile = prefix + "-" + profile + fileExtension;
				load(loader, profileSpecificFile, profile, defaultFilter, consumer);
				load(loader, profileSpecificFile, profile, profileFilter, consumer);
				// Try profile specific sections in files we've already processed
				for (Profile processedProfile : this.processedProfiles) {
					if (processedProfile != null) {
						String previouslyLoaded = prefix + "-" + processedProfile + fileExtension;
						load(loader, previouslyLoaded, profile, profileFilter, consumer);
					}
				}
			}
			// Also try the profile-specific section (if any) of the normal file
			load(loader, prefix + fileExtension, profile, profileFilter, consumer);
		}

		private void load(PropertySourceLoader loader, String location, Profile profile, DocumentFilter filter,
				DocumentConsumer consumer) {
			try {
				Resource resource = this.resourceLoader.getResource(location);
				if (resource == null || !resource.exists()) {
					if (this.logger.isTraceEnabled()) {
<<<<<<< HEAD
						StringBuilder description = getDescription(
								"Skipped missing config ", location, resource, profile);
						this.logger.trace(description);
=======
						this.logger.trace("Skipped missing config " + getDescription(location, resource, profile));
>>>>>>> c6c139d9
					}
					return;
				}
				if (!StringUtils.hasText(StringUtils.getFilenameExtension(resource.getFilename()))) {
					if (this.logger.isTraceEnabled()) {
<<<<<<< HEAD
						StringBuilder description = getDescription(
								"Skipped empty config extension ", location, resource,
								profile);
						this.logger.trace(description);
=======
						this.logger
								.trace("Skipped empty config extension " + getDescription(location, resource, profile));
>>>>>>> c6c139d9
					}
					return;
				}
				String name = "applicationConfig: [" + location + "]";
				List<Document> documents = loadDocuments(loader, name, resource);
				if (CollectionUtils.isEmpty(documents)) {
					if (this.logger.isTraceEnabled()) {
<<<<<<< HEAD
						StringBuilder description = getDescription(
								"Skipped unloaded config ", location, resource, profile);
						this.logger.trace(description);
=======
						this.logger.trace("Skipped unloaded config " + getDescription(location, resource, profile));
>>>>>>> c6c139d9
					}
					return;
				}
				List<Document> loaded = new ArrayList<>();
				for (Document document : documents) {
					if (filter.match(document)) {
						addActiveProfiles(document.getActiveProfiles());
						addIncludedProfiles(document.getIncludeProfiles());
						loaded.add(document);
					}
				}
				Collections.reverse(loaded);
				if (!loaded.isEmpty()) {
					loaded.forEach((document) -> consumer.accept(profile, document));
					if (this.logger.isDebugEnabled()) {
<<<<<<< HEAD
						StringBuilder description = getDescription("Loaded config file ",
								location, resource, profile);
						this.logger.debug(description);
=======
						this.logger.debug("Loaded config file " + getDescription(location, resource, profile));
>>>>>>> c6c139d9
					}
				}
			}
			catch (Exception ex) {
				throw new IllegalStateException("Failed to load property " + "source from location '" + location + "'",
						ex);
			}
		}

		private void addIncludedProfiles(Set<Profile> includeProfiles) {
			LinkedList<Profile> existingProfiles = new LinkedList<>(this.profiles);
			this.profiles.clear();
			this.profiles.addAll(includeProfiles);
			this.profiles.removeAll(this.processedProfiles);
			this.profiles.addAll(existingProfiles);
		}

		private List<Document> loadDocuments(PropertySourceLoader loader, String name, Resource resource)
				throws IOException {
			DocumentsCacheKey cacheKey = new DocumentsCacheKey(loader, resource);
			List<Document> documents = this.loadDocumentsCache.get(cacheKey);
			if (documents == null) {
				List<PropertySource<?>> loaded = loader.load(name, resource);
				documents = asDocuments(loaded);
				this.loadDocumentsCache.put(cacheKey, documents);
			}
			return documents;
		}

		private List<Document> asDocuments(List<PropertySource<?>> loaded) {
			if (loaded == null) {
				return Collections.emptyList();
			}
			return loaded.stream().map((propertySource) -> {
<<<<<<< HEAD
				Binder binder = new Binder(
						ConfigurationPropertySources.from(propertySource),
						this.placeholdersResolver);
				return new Document(propertySource,
						binder.bind("spring.profiles", STRING_ARRAY).orElse(null),
						getProfiles(binder, ACTIVE_PROFILES_PROPERTY),
						getProfiles(binder, INCLUDE_PROFILES_PROPERTY));
			}).collect(Collectors.toList());
		}

		private StringBuilder getDescription(String prefix, String location,
				Resource resource, Profile profile) {
			StringBuilder result = new StringBuilder(prefix);
=======
				Binder binder = new Binder(ConfigurationPropertySources.from(propertySource),
						new PropertySourcesPlaceholdersResolver(this.environment));
				return new Document(propertySource,
						binder.bind("spring.profiles", Bindable.of(String[].class)).orElse(null),
						getProfiles(binder, ACTIVE_PROFILES_PROPERTY), getProfiles(binder, INCLUDE_PROFILES_PROPERTY));
			}).collect(Collectors.toList());
		}

		private String getDescription(String location, Resource resource, Profile profile) {
			String description = getDescription(location, resource);
			return (profile != null) ? description + " for profile " + profile : description;
		}

		private String getDescription(String location, Resource resource) {
>>>>>>> c6c139d9
			try {
				if (resource != null) {
					String uri = resource.getURI().toASCIIString();
					result.append("'");
					result.append(uri);
					result.append("' (");
					result.append(location);
					result.append(")");
				}
			}
			catch (IOException ex) {
				result.append(location);
			}
			if (profile != null) {
				result.append(" for profile ");
				result.append(profile);
			}
			return result;
		}

		private Set<Profile> getProfiles(Binder binder, String name) {
<<<<<<< HEAD
			return binder.bind(name, STRING_ARRAY).map(this::asProfileSet)
					.orElse(Collections.emptySet());
=======
			return binder.bind(name, String[].class).map(this::asProfileSet).orElse(Collections.emptySet());
>>>>>>> c6c139d9
		}

		private Set<Profile> asProfileSet(String[] profileNames) {
			List<Profile> profiles = new ArrayList<>();
			for (String profileName : profileNames) {
				profiles.add(new Profile(profileName));
			}
			return new LinkedHashSet<>(profiles);
		}

		private void addProfileToEnvironment(String profile) {
			for (String activeProfile : this.environment.getActiveProfiles()) {
				if (activeProfile.equals(profile)) {
					return;
				}
			}
			this.environment.addActiveProfile(profile);
		}

		private Set<String> getSearchLocations() {
			if (this.environment.containsProperty(CONFIG_LOCATION_PROPERTY)) {
				return getSearchLocations(CONFIG_LOCATION_PROPERTY);
			}
			Set<String> locations = getSearchLocations(CONFIG_ADDITIONAL_LOCATION_PROPERTY);
			locations.addAll(
					asResolvedSet(ConfigFileApplicationListener.this.searchLocations, DEFAULT_SEARCH_LOCATIONS));
			return locations;
		}

		private Set<String> getSearchLocations(String propertyName) {
			Set<String> locations = new LinkedHashSet<>();
			if (this.environment.containsProperty(propertyName)) {
				for (String path : asResolvedSet(this.environment.getProperty(propertyName), null)) {
					if (!path.contains("$")) {
						path = StringUtils.cleanPath(path);
						if (!ResourceUtils.isUrl(path)) {
							path = ResourceUtils.FILE_URL_PREFIX + path;
						}
					}
					locations.add(path);
				}
			}
			return locations;
		}

		private Set<String> getSearchNames() {
			if (this.environment.containsProperty(CONFIG_NAME_PROPERTY)) {
				String property = this.environment.getProperty(CONFIG_NAME_PROPERTY);
				return asResolvedSet(property, null);
			}
			return asResolvedSet(ConfigFileApplicationListener.this.names, DEFAULT_NAMES);
		}

		private Set<String> asResolvedSet(String value, String fallback) {
			List<String> list = Arrays.asList(StringUtils.trimArrayElements(StringUtils.commaDelimitedListToStringArray(
					(value != null) ? this.environment.resolvePlaceholders(value) : fallback)));
			Collections.reverse(list);
			return new LinkedHashSet<>(list);
		}

		/**
		 * This ensures that the order of active profiles in the {@link Environment}
		 * matches the order in which the profiles were processed.
		 * @param processedProfiles the processed profiles
		 */
		private void resetEnvironmentProfiles(List<Profile> processedProfiles) {
			String[] names = processedProfiles.stream()
					.filter((profile) -> profile != null && !profile.isDefaultProfile()).map(Profile::getName)
					.toArray(String[]::new);
			this.environment.setActiveProfiles(names);
		}

		private void addLoadedPropertySources() {
			MutablePropertySources destination = this.environment.getPropertySources();
			List<MutablePropertySources> loaded = new ArrayList<>(this.loaded.values());
			Collections.reverse(loaded);
			String lastAdded = null;
			Set<String> added = new HashSet<>();
			for (MutablePropertySources sources : loaded) {
				for (PropertySource<?> source : sources) {
					if (added.add(source.getName())) {
						addLoadedPropertySource(destination, lastAdded, source);
						lastAdded = source.getName();
					}
				}
			}
		}

		private void addLoadedPropertySource(MutablePropertySources destination, String lastAdded,
				PropertySource<?> source) {
			if (lastAdded == null) {
				if (destination.contains(DEFAULT_PROPERTIES)) {
					destination.addBefore(DEFAULT_PROPERTIES, source);
				}
				else {
					destination.addLast(source);
				}
			}
			else {
				destination.addAfter(lastAdded, source);
			}
		}

	}

	/**
	 * A Spring Profile that can be loaded.
	 */
	private static class Profile {

		private final String name;

		private final boolean defaultProfile;

		Profile(String name) {
			this(name, false);
		}

		Profile(String name, boolean defaultProfile) {
			Assert.notNull(name, "Name must not be null");
			this.name = name;
			this.defaultProfile = defaultProfile;
		}

		public String getName() {
			return this.name;
		}

		public boolean isDefaultProfile() {
			return this.defaultProfile;
		}

		@Override
		public boolean equals(Object obj) {
			if (obj == this) {
				return true;
			}
			if (obj == null || obj.getClass() != getClass()) {
				return false;
			}
			return ((Profile) obj).name.equals(this.name);
		}

		@Override
		public int hashCode() {
			return this.name.hashCode();
		}

		@Override
		public String toString() {
			return this.name;
		}

	}

	/**
	 * Cache key used to save loading the same document multiple times.
	 */
	private static class DocumentsCacheKey {

		private final PropertySourceLoader loader;

		private final Resource resource;

		DocumentsCacheKey(PropertySourceLoader loader, Resource resource) {
			this.loader = loader;
			this.resource = resource;
		}

		@Override
		public boolean equals(Object obj) {
			if (this == obj) {
				return true;
			}
			if (obj == null || getClass() != obj.getClass()) {
				return false;
			}
			DocumentsCacheKey other = (DocumentsCacheKey) obj;
			return this.loader.equals(other.loader) && this.resource.equals(other.resource);
		}

		@Override
		public int hashCode() {
			return this.loader.hashCode() * 31 + this.resource.hashCode();
		}

	}

	/**
	 * A single document loaded by a {@link PropertySourceLoader}.
	 */
	private static class Document {

		private final PropertySource<?> propertySource;

		private String[] profiles;

		private final Set<Profile> activeProfiles;

		private final Set<Profile> includeProfiles;

		Document(PropertySource<?> propertySource, String[] profiles, Set<Profile> activeProfiles,
				Set<Profile> includeProfiles) {
			this.propertySource = propertySource;
			this.profiles = profiles;
			this.activeProfiles = activeProfiles;
			this.includeProfiles = includeProfiles;
		}

		public PropertySource<?> getPropertySource() {
			return this.propertySource;
		}

		public String[] getProfiles() {
			return this.profiles;
		}

		public Set<Profile> getActiveProfiles() {
			return this.activeProfiles;
		}

		public Set<Profile> getIncludeProfiles() {
			return this.includeProfiles;
		}

		@Override
		public String toString() {
			return this.propertySource.toString();
		}

	}

	/**
	 * Factory used to create a {@link DocumentFilter}.
	 */
	@FunctionalInterface
	private interface DocumentFilterFactory {

		/**
		 * Create a filter for the given profile.
		 * @param profile the profile or {@code null}
		 * @return the filter
		 */
		DocumentFilter getDocumentFilter(Profile profile);

	}

	/**
	 * Filter used to restrict when a {@link Document} is loaded.
	 */
	@FunctionalInterface
	private interface DocumentFilter {

		boolean match(Document document);

	}

	/**
	 * Consumer used to handle a loaded {@link Document}.
	 */
	@FunctionalInterface
	private interface DocumentConsumer {

		void accept(Profile profile, Document document);

	}

}<|MERGE_RESOLUTION|>--- conflicted
+++ resolved
@@ -301,18 +301,10 @@
 
 		Loader(ConfigurableEnvironment environment, ResourceLoader resourceLoader) {
 			this.environment = environment;
-<<<<<<< HEAD
-			this.placeholdersResolver = new PropertySourcesPlaceholdersResolver(
-					this.environment);
-			this.resourceLoader = (resourceLoader != null) ? resourceLoader
-					: new DefaultResourceLoader();
-			this.propertySourceLoaders = SpringFactoriesLoader.loadFactories(
-					PropertySourceLoader.class, getClass().getClassLoader());
-=======
+			this.placeholdersResolver = new PropertySourcesPlaceholdersResolver(this.environment);
 			this.resourceLoader = (resourceLoader != null) ? resourceLoader : new DefaultResourceLoader();
 			this.propertySourceLoaders = SpringFactoriesLoader.loadFactories(PropertySourceLoader.class,
 					getClass().getClassLoader());
->>>>>>> c6c139d9
 		}
 
 		public void load() {
@@ -400,27 +392,14 @@
 				if (profile == null) {
 					return ObjectUtils.isEmpty(document.getProfiles());
 				}
-<<<<<<< HEAD
-				return ObjectUtils.containsElement(document.getProfiles(),
-						profile.getName())
-						&& this.environment
-								.acceptsProfiles(Profiles.of(document.getProfiles()));
-=======
 				return ObjectUtils.containsElement(document.getProfiles(), profile.getName())
-						&& this.environment.acceptsProfiles(document.getProfiles());
->>>>>>> c6c139d9
+						&& this.environment.acceptsProfiles(Profiles.of(document.getProfiles()));
 			};
 		}
 
 		private DocumentFilter getNegativeProfileFilter(Profile profile) {
-<<<<<<< HEAD
-			return (Document document) -> (profile == null
-					&& !ObjectUtils.isEmpty(document.getProfiles()) && this.environment
-							.acceptsProfiles(Profiles.of(document.getProfiles())));
-=======
 			return (Document document) -> (profile == null && !ObjectUtils.isEmpty(document.getProfiles())
-					&& this.environment.acceptsProfiles(document.getProfiles()));
->>>>>>> c6c139d9
+					&& this.environment.acceptsProfiles(Profiles.of(document.getProfiles())));
 		}
 
 		private DocumentConsumer addToLoaded(BiConsumer<MutablePropertySources, PropertySource<?>> addMethod,
@@ -500,27 +479,17 @@
 				Resource resource = this.resourceLoader.getResource(location);
 				if (resource == null || !resource.exists()) {
 					if (this.logger.isTraceEnabled()) {
-<<<<<<< HEAD
-						StringBuilder description = getDescription(
-								"Skipped missing config ", location, resource, profile);
+						StringBuilder description = getDescription("Skipped missing config ", location, resource,
+								profile);
 						this.logger.trace(description);
-=======
-						this.logger.trace("Skipped missing config " + getDescription(location, resource, profile));
->>>>>>> c6c139d9
 					}
 					return;
 				}
 				if (!StringUtils.hasText(StringUtils.getFilenameExtension(resource.getFilename()))) {
 					if (this.logger.isTraceEnabled()) {
-<<<<<<< HEAD
-						StringBuilder description = getDescription(
-								"Skipped empty config extension ", location, resource,
-								profile);
+						StringBuilder description = getDescription("Skipped empty config extension ", location,
+								resource, profile);
 						this.logger.trace(description);
-=======
-						this.logger
-								.trace("Skipped empty config extension " + getDescription(location, resource, profile));
->>>>>>> c6c139d9
 					}
 					return;
 				}
@@ -528,13 +497,9 @@
 				List<Document> documents = loadDocuments(loader, name, resource);
 				if (CollectionUtils.isEmpty(documents)) {
 					if (this.logger.isTraceEnabled()) {
-<<<<<<< HEAD
-						StringBuilder description = getDescription(
-								"Skipped unloaded config ", location, resource, profile);
+						StringBuilder description = getDescription("Skipped unloaded config ", location, resource,
+								profile);
 						this.logger.trace(description);
-=======
-						this.logger.trace("Skipped unloaded config " + getDescription(location, resource, profile));
->>>>>>> c6c139d9
 					}
 					return;
 				}
@@ -550,13 +515,8 @@
 				if (!loaded.isEmpty()) {
 					loaded.forEach((document) -> consumer.accept(profile, document));
 					if (this.logger.isDebugEnabled()) {
-<<<<<<< HEAD
-						StringBuilder description = getDescription("Loaded config file ",
-								location, resource, profile);
+						StringBuilder description = getDescription("Loaded config file ", location, resource, profile);
 						this.logger.debug(description);
-=======
-						this.logger.debug("Loaded config file " + getDescription(location, resource, profile));
->>>>>>> c6c139d9
 					}
 				}
 			}
@@ -591,36 +551,15 @@
 				return Collections.emptyList();
 			}
 			return loaded.stream().map((propertySource) -> {
-<<<<<<< HEAD
-				Binder binder = new Binder(
-						ConfigurationPropertySources.from(propertySource),
+				Binder binder = new Binder(ConfigurationPropertySources.from(propertySource),
 						this.placeholdersResolver);
-				return new Document(propertySource,
-						binder.bind("spring.profiles", STRING_ARRAY).orElse(null),
-						getProfiles(binder, ACTIVE_PROFILES_PROPERTY),
-						getProfiles(binder, INCLUDE_PROFILES_PROPERTY));
-			}).collect(Collectors.toList());
-		}
-
-		private StringBuilder getDescription(String prefix, String location,
-				Resource resource, Profile profile) {
-			StringBuilder result = new StringBuilder(prefix);
-=======
-				Binder binder = new Binder(ConfigurationPropertySources.from(propertySource),
-						new PropertySourcesPlaceholdersResolver(this.environment));
-				return new Document(propertySource,
-						binder.bind("spring.profiles", Bindable.of(String[].class)).orElse(null),
+				return new Document(propertySource, binder.bind("spring.profiles", STRING_ARRAY).orElse(null),
 						getProfiles(binder, ACTIVE_PROFILES_PROPERTY), getProfiles(binder, INCLUDE_PROFILES_PROPERTY));
 			}).collect(Collectors.toList());
 		}
 
-		private String getDescription(String location, Resource resource, Profile profile) {
-			String description = getDescription(location, resource);
-			return (profile != null) ? description + " for profile " + profile : description;
-		}
-
-		private String getDescription(String location, Resource resource) {
->>>>>>> c6c139d9
+		private StringBuilder getDescription(String prefix, String location, Resource resource, Profile profile) {
+			StringBuilder result = new StringBuilder(prefix);
 			try {
 				if (resource != null) {
 					String uri = resource.getURI().toASCIIString();
@@ -642,12 +581,7 @@
 		}
 
 		private Set<Profile> getProfiles(Binder binder, String name) {
-<<<<<<< HEAD
-			return binder.bind(name, STRING_ARRAY).map(this::asProfileSet)
-					.orElse(Collections.emptySet());
-=======
-			return binder.bind(name, String[].class).map(this::asProfileSet).orElse(Collections.emptySet());
->>>>>>> c6c139d9
+			return binder.bind(name, STRING_ARRAY).map(this::asProfileSet).orElse(Collections.emptySet());
 		}
 
 		private Set<Profile> asProfileSet(String[] profileNames) {
